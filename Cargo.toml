[package]
name = "kube"
version = "0.18.1"
description = "Kubernetes client in the style of client-go"
authors = [
  "clux <sszynrae@gmail.com>",
  "ynqa <un.pensiero.vano@gmail.com>",
]
license-file = "LICENSE"
repository = "https://github.com/clux/kube-rs"
readme = "README.md"
keywords = ["kubernetes", "reflector", "informer", "client-go", "client-rust"]
categories = ["web-programming::http-client"]
edition = "2018"

[dependencies]
base64 = "0.10.1"
chrono = "0.4.9"
dirs = "1.0.4"
serde = "1.0.101"
serde_derive = "1.0.101"
serde_json = "1.0.41"
serde_yaml = "0.8.11"
openssl = "0.10.25"
http = "0.1.19"
url = "2.1.0"
log = "0.4.8"
time = "0.1.42"
either = "1.5.3"
tokio = { version = "=0.2.0-alpha.6", default-features = false, features = ["timer"] }
<<<<<<< HEAD
futures = "0.3.1"
=======
thiserror = "1.0.5"
>>>>>>> a9c638db

[features]
default = []
openapi = ["k8s-openapi"]

[dependencies.reqwest]
version = "0.10.0-alpha.1"
features = ["json"]
# TODO: rustls, gzip

[dev-dependencies]
tempfile = "3.1.0"
env_logger = "0.7.1"
tokio = { version = "=0.2.0-alpha.6" }
tokio-executor = "=0.2.0-alpha.6"
anyhow = "1.0.19"

[dev-dependencies.k8s-openapi]
version = "0.6.0"
default-features = false
features = ["v1_15"]

[dependencies.k8s-openapi]
version = "0.6.0"
default-features = false
features = ["v1_15"]
optional = true<|MERGE_RESOLUTION|>--- conflicted
+++ resolved
@@ -28,11 +28,8 @@
 time = "0.1.42"
 either = "1.5.3"
 tokio = { version = "=0.2.0-alpha.6", default-features = false, features = ["timer"] }
-<<<<<<< HEAD
 futures = "0.3.1"
-=======
 thiserror = "1.0.5"
->>>>>>> a9c638db
 
 [features]
 default = []
